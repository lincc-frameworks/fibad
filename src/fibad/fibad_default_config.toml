[general]
# Set to `true` during development to skip checking for default config values
# in external libraries. Use `false` otherwise.
dev_mode = false

# Destination of log messages. Options: 'stderr', 'stdout' specify the console,
# "path/to/fibad.log" specifies a file.
log_destination = "stderr"

# Lowest log level to emit. Options: "critical", "error", "warning", "info", "debug".
log_level = "info"

# Directory where data is stored.
data_dir = "./data"

#Top level directory for writing results.
results_dir = "./results"


[download]
# Cut out width in arcseconds.
sw = "22asec"

# Cut out height in arcseconds.
sh = "22asec"

# The filters to download.
filter = ["HSC-G", "HSC-R", "HSC-I", "HSC-Z", "HSC-Y"]

# The type of data to download.
type = "coadd"

# The data release to download from.
rerun = "pdr3_wide"

# Path to credentials.ini file for the downloader. File contents should be:
# username = "<your username>"
# password = "<your password>"
credentials_file = "./credentials.ini"

# Alternate way to pass credentials to the downloader. Users should prefer a
# credentials.ini file to avoid exposing credentials with source control.
username = false
password = false

# The number of sources to download from the catalog. Default is -1, which
# downloads all sources in the catalog.
num_sources = -1

<<<<<<< HEAD
# The number of sources to skip in the catalog. Default is 0.
offset = 0

=======
>>>>>>> 91eb459c
# The number of concurrent connections to use when downloading data.
concurrent_connections = 4

# The number of seconds between printing download statistics.
stats_print_interval = 60

# The path to the catalog file that defines which cutouts to download.
fits_file = "./catalog.fits"

# The number of seconds to wait before retrying a failed HTTP request in seconds.
retry_wait = 30

# How many times to retry a failed HTTP request before moving on to the next one.
retries = 3

# Number of seconds to wait for a full HTTP response from the server.
timeout = 3600

# The number of sky location rectangles should we request in a single request.
chunk_size = 990

# Request the image layer from the cutout service
image = true

# Request the variance layer from the cutout service
variance = false

# Request the mask layer from the cutout service
mask = false


[model]
# The name of the model to use. Option are a built-in model class name or import path
# to an external model. e.g. "ExampleAutoencoder", "user_pkg.model.ExternalModel"
name = "ExampleAutoencoder"

# The number of output channels from the first layer.
base_channel_size = 32

# The length of the latent space vector.
latent_dim = 64


[criterion]
# The name of the built-in criterion to use or the import path to an external criterion
name = "torch.nn.CrossEntropyLoss"


[optimizer]
# The name of the built-in optimizer to use or the import path to an external optimizer
name = "torch.optim.SGD"

<<<<<<< HEAD

["torch.optim.SGD"]
# learning rate for torch.optim.SGD optimizer.
lr = 0.01

# momentum for torch.optim.SGD optimizer.
=======
# learning rate parameter for default optimizer. The keys match the names of the parameters
lr = 0.01

# momentum parameter for default optimizer. The keys match the names of the parameters
>>>>>>> 91eb459c
momentum = 0.9


[train]
# The name of the file were the model weights will be saved after training.
weights_filepath = "example_model.pth"

#The number of epochs to train for.
epochs = 10

# If resuming from a check point, set to the path of the checkpoint file.
# Otherwise set to `false` to start training from the beginning.
resume = false

# The data_set split to use when training a model.
split = "train"


[data_set]
# Name of the built-in data loader to use or the import path to an external data
# loader. e.g. "HSCDataSet", "user_pkg.data_set.ExternalDataSet"
name = "CifarDataSet"

# Crop pixel dimensions for images, e.g., [100, 100]. If false, scans for the
# smallest image size in [general].data_dir and uses it.
crop_to = false

# Specific to `hsc_data_set`. Limit to only particular filters from the data set.
<<<<<<< HEAD
# When `false`, uses all filters found in the data set.
=======
# When `false`, use all filters. Options: ["HSC-G", "HSC-R", "HSC-I", "HSC-Z", "HSC-Y"]
>>>>>>> 91eb459c
filters = false

# Path to a fits file that specifies object IDs to use from the data stored in
# [general].data_dir. Implementation is data_set class dependent. Use `false` for no filtering.
filter_catalog = false

<<<<<<< HEAD
# For train_size, validation_size, and test_size, the following options are available:
# A `float` between `0.0` and `1.0` is the proportion of the dataset to include in the split.
# If `int`, represents the absolute number of samples in the particular split.
# It is an error for these values to add to more than 1.0 as ratios or the size
# of the dataset if expressed as integers.

# Size of the train split.
# If `false`, the value is automatically set to the complement of test_size.
train_size = 0.6

# Size of the validation split.
# If `false`, and both train_size and test_size are defined, the value is set
# to the complement of the other two sizes summed.
# If `false`, and only one of the other sizes is defined, no validate split is created.
validate_size = 0.2

# Size of the test split.
# If `false`, the value is set to the complement of train_size.
# If `false` and `train_size = false`, test_size is set to `0.25`.
=======
# train_size, validation_size, and test_size use these conventions:
# * A `float` between `0.0` and `1.0` is the proportion of the dataset to include in the split.
# * An `int`, represents the absolute number of samples in the particular split.
# * It is an error for these values to add to more than 1.0 as ratios or the size
#   of the dataset if expressed as integers.

# Size of the train split. If `false`, the value is automatically set to the
# complement of test_size plus validate_size (if any).
train_size = 0.6

# Size of the validation split. If `false`, and both train_size and test_size
# are defined, the value is set to the complement of the other two sizes summed.
# If `false`, and only one of the other sizes is defined, no validate split is created.
validate_size = 0.2

# Size of the test split. If `false`, the value is set to the complement of train_size plus
# the validate_size (if any). If `false` and `train_size = false`, test_size is set to `0.25`.
>>>>>>> 91eb459c
test_size = 0.2

# Number to seed with for generating a random split. Use `false` to seed from a
# system source at runtime.
seed = false

<<<<<<< HEAD
# If `true`, cache data in memory during training. For training, this reduces runtimes
#after the first epoch. Set to `false` to disable caching or when running inference.
=======
# If `true`, cache samples in memory during training to reduce runtime after the
# first epoch. Set to `false` when running inference or on memory-constrained systems.
>>>>>>> 91eb459c
use_cache = true


[data_loader]
# The number of data points to load at once.
<<<<<<< HEAD
batch_size = 32

# Whether the input data is shuffled before being loaded.
shuffle = false

=======
batch_size = 512

>>>>>>> 91eb459c
# Number of subprocesses for data loading. Typically between 2 and the number of CPUs.
num_workers = 2


[infer]
# The path to the model weights file to use for inference.
model_weights_file = false

# The data_set split to use for inference. Use `false` for entire dataset.
split = false<|MERGE_RESOLUTION|>--- conflicted
+++ resolved
@@ -47,12 +47,6 @@
 # downloads all sources in the catalog.
 num_sources = -1
 
-<<<<<<< HEAD
-# The number of sources to skip in the catalog. Default is 0.
-offset = 0
-
-=======
->>>>>>> 91eb459c
 # The number of concurrent connections to use when downloading data.
 concurrent_connections = 4
 
@@ -105,19 +99,12 @@
 # The name of the built-in optimizer to use or the import path to an external optimizer
 name = "torch.optim.SGD"
 
-<<<<<<< HEAD
 
 ["torch.optim.SGD"]
 # learning rate for torch.optim.SGD optimizer.
 lr = 0.01
 
 # momentum for torch.optim.SGD optimizer.
-=======
-# learning rate parameter for default optimizer. The keys match the names of the parameters
-lr = 0.01
-
-# momentum parameter for default optimizer. The keys match the names of the parameters
->>>>>>> 91eb459c
 momentum = 0.9
 
 
@@ -146,38 +133,13 @@
 crop_to = false
 
 # Specific to `hsc_data_set`. Limit to only particular filters from the data set.
-<<<<<<< HEAD
-# When `false`, uses all filters found in the data set.
-=======
 # When `false`, use all filters. Options: ["HSC-G", "HSC-R", "HSC-I", "HSC-Z", "HSC-Y"]
->>>>>>> 91eb459c
 filters = false
 
 # Path to a fits file that specifies object IDs to use from the data stored in
 # [general].data_dir. Implementation is data_set class dependent. Use `false` for no filtering.
 filter_catalog = false
 
-<<<<<<< HEAD
-# For train_size, validation_size, and test_size, the following options are available:
-# A `float` between `0.0` and `1.0` is the proportion of the dataset to include in the split.
-# If `int`, represents the absolute number of samples in the particular split.
-# It is an error for these values to add to more than 1.0 as ratios or the size
-# of the dataset if expressed as integers.
-
-# Size of the train split.
-# If `false`, the value is automatically set to the complement of test_size.
-train_size = 0.6
-
-# Size of the validation split.
-# If `false`, and both train_size and test_size are defined, the value is set
-# to the complement of the other two sizes summed.
-# If `false`, and only one of the other sizes is defined, no validate split is created.
-validate_size = 0.2
-
-# Size of the test split.
-# If `false`, the value is set to the complement of train_size.
-# If `false` and `train_size = false`, test_size is set to `0.25`.
-=======
 # train_size, validation_size, and test_size use these conventions:
 # * A `float` between `0.0` and `1.0` is the proportion of the dataset to include in the split.
 # * An `int`, represents the absolute number of samples in the particular split.
@@ -195,35 +157,21 @@
 
 # Size of the test split. If `false`, the value is set to the complement of train_size plus
 # the validate_size (if any). If `false` and `train_size = false`, test_size is set to `0.25`.
->>>>>>> 91eb459c
 test_size = 0.2
 
 # Number to seed with for generating a random split. Use `false` to seed from a
 # system source at runtime.
 seed = false
 
-<<<<<<< HEAD
-# If `true`, cache data in memory during training. For training, this reduces runtimes
-#after the first epoch. Set to `false` to disable caching or when running inference.
-=======
 # If `true`, cache samples in memory during training to reduce runtime after the
 # first epoch. Set to `false` when running inference or on memory-constrained systems.
->>>>>>> 91eb459c
 use_cache = true
 
 
 [data_loader]
 # The number of data points to load at once.
-<<<<<<< HEAD
-batch_size = 32
-
-# Whether the input data is shuffled before being loaded.
-shuffle = false
-
-=======
 batch_size = 512
 
->>>>>>> 91eb459c
 # Number of subprocesses for data loading. Typically between 2 and the number of CPUs.
 num_workers = 2
 
