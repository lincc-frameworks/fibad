--- conflicted
+++ resolved
@@ -5,10 +5,7 @@
 from typing import Union
 
 import tomlkit
-<<<<<<< HEAD
-=======
 from tomlkit.toml_document import TOMLDocument
->>>>>>> daace345
 
 DEFAULT_CONFIG_FILEPATH = Path(__file__).parent.resolve() / "fibad_default_config.toml"
 DEFAULT_USER_CONFIG_FILEPATH = Path.cwd() / "fibad_config.toml"
@@ -145,10 +142,6 @@
         if config_filepath.exists():
             with open(config_filepath, "r") as f:
                 parsed_dict = tomlkit.load(f)
-<<<<<<< HEAD
-                # parsed_dict = toml.load(f)
-=======
->>>>>>> daace345
 
         return parsed_dict
 
@@ -342,9 +335,4 @@
         Optional name for the config file, defaults to "runtime_config.toml"
     """
     with open(output_path / file_name, "w") as f:
-<<<<<<< HEAD
-        f.write(tomlkit.dumps(runtime_config))
-        # f.write(toml.dumps(runtime_config))
-=======
-        f.write(tomlkit.dumps(runtime_config))
->>>>>>> daace345
+        f.write(tomlkit.dumps(runtime_config))